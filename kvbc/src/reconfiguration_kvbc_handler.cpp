// Concord
//
// Copyright (c) 2018-2021 VMware, Inc. All Rights Reserved.
//
// This product is licensed to you under the Apache 2.0 license (the "License").
// You may not use this product except in compliance with the Apache 2.0 License.
//
// This product may include a number of subcomponents with separate copyright
// notices and license terms. Your use of these subcomponents is subject to the
// terms and conditions of the subcomponent's license, as noted in the LICENSE
// file.

#include "reconfiguration_kvbc_handler.hpp"
#include "ControlStateManager.hpp"
#include "bftengine/EpochManager.hpp"
#include "bftengine/ReconfigurationCmd.hpp"
#include "endianness.hpp"
#include "kvbc_app_filter/kvbc_key_types.h"
#include "concord.cmf.hpp"
#include "secrets_manager_plain.h"
namespace concord::kvbc::reconfiguration {

kvbc::BlockId ReconfigurationBlockTools::persistReconfigurationBlock(
    const std::vector<uint8_t>& data,
    const uint64_t bft_seq_num,
    const std::optional<bftEngine::Timestamp>& timestamp,
    std::string key,
    bool include_wedge) {
  concord::kvbc::categorization::VersionedUpdates ver_updates;
  ver_updates.addUpdate(std::move(key), std::string(data.begin(), data.end()));

  uint64_t epoch = 0;
  auto value = ro_storage_.getLatest(kConcordInternalCategoryId, std::string{keyTypes::reconfiguration_epoch_key});
  if (value.has_value()) {
    const auto& epoch_str = std::get<categorization::VersionedValue>(*value).data;
    ConcordAssertEQ(epoch_str.size(), sizeof(uint64_t));
    epoch = concordUtils::fromBigEndianBuffer<uint64_t>(epoch_str.data());
  }
  auto current_epoch_buf = concordUtils::toBigEndianStringBuffer(epoch);
  ver_updates.addUpdate(std::string{keyTypes::reconfiguration_epoch_key}, std::move(current_epoch_buf));

  return persistReconfigurationBlock(ver_updates, bft_seq_num, timestamp, include_wedge);
}

kvbc::BlockId ReconfigurationBlockTools::persistReconfigurationBlock(
    concord::kvbc::categorization::VersionedUpdates& ver_updates,
    const uint64_t bft_seq_num,
    const std::optional<bftEngine::Timestamp>& timestamp,
    bool include_wedge) {
  // All blocks are expected to have the BFT sequence number as a key.
  ver_updates.addUpdate(std::string{kvbc::keyTypes::bft_seq_num_key}, block_metadata_.serialize(bft_seq_num));
  if (include_wedge) {
    concord::messages::WedgeCommand wedge_command;
    std::vector<uint8_t> wedge_buf;
    concord::messages::serialize(wedge_buf, wedge_command);
    ver_updates.addUpdate(std::string{keyTypes::reconfiguration_wedge_key},
                          std::string(wedge_buf.begin(), wedge_buf.end()));
  }
  if (timestamp) {
    concord::messages::Timestamp cmf_ts;
    cmf_ts.time_since_epoch = timestamp->time_since_epoch.count();
    cmf_ts.request_position = timestamp->request_position;
    std::vector<uint8_t> serialized_ts;
    concord::messages::serialize(serialized_ts, cmf_ts);
    ver_updates.addUpdate(std::string{keyTypes::timestamp_key},
                          std::string(serialized_ts.begin(), serialized_ts.end()));
  }
  concord::kvbc::categorization::Updates updates;
  updates.add(kvbc::kConcordInternalCategoryId, std::move(ver_updates));
  try {
    return blocks_adder_.add(std::move(updates));
  } catch (const std::exception& e) {
    LOG_ERROR(GL, "failed to persist the reconfiguration block: " << e.what());
    throw;
  }
}

kvbc::BlockId ReconfigurationBlockTools::persistNewEpochBlock(const uint64_t bft_seq_num,
                                                              const std::optional<bftEngine::Timestamp>& timestamp) {
  auto newEpoch = bftEngine::EpochManager::instance().getSelfEpochNumber() + 1;
  concord::kvbc::categorization::VersionedUpdates ver_updates;
  ver_updates.addUpdate(std::string{kvbc::keyTypes::reconfiguration_epoch_key},
                        concordUtils::toBigEndianStringBuffer(newEpoch));
  auto block_id = persistReconfigurationBlock(ver_updates, bft_seq_num, timestamp, false);
  bftEngine::EpochManager::instance().setSelfEpochNumber(newEpoch);
  bftEngine::EpochManager::instance().setGlobalEpochNumber(newEpoch);
  LOG_INFO(GL, "Starting new epoch " << KVLOG(newEpoch, block_id));
  return block_id;
}
concord::messages::ClientStateReply KvbcClientReconfigurationHandler::buildClientStateReply(
    kvbc::keyTypes::CLIENT_COMMAND_TYPES command_type, uint32_t clientid) {
  concord::messages::ClientStateReply creply;
  creply.block_id = 0;
  auto res = ro_storage_.getLatest(
      kvbc::kConcordInternalCategoryId,
      std::string{kvbc::keyTypes::reconfiguration_client_data_prefix, static_cast<char>(command_type)} +
          std::to_string(clientid));
  if (res.has_value()) {
    std::visit(
        [&](auto&& arg) {
          auto strval = arg.data;
          std::vector<uint8_t> data_buf(strval.begin(), strval.end());
          switch (command_type) {
            case kvbc::keyTypes::CLIENT_COMMAND_TYPES::PUBLIC_KEY_EXCHANGE: {
              concord::messages::ClientExchangePublicKey cmd;
              concord::messages::deserialize(data_buf, cmd);
              creply.response = cmd;
              break;
            }
            case kvbc::keyTypes::CLIENT_COMMAND_TYPES::CLIENT_KEY_EXCHANGE_COMMAND: {
              concord::messages::ClientKeyExchangeCommand cmd;
              concord::messages::deserialize(data_buf, cmd);
              creply.response = cmd;
              break;
            }
            case kvbc::keyTypes::CLIENT_COMMAND_TYPES::CLIENT_SCALING_EXECUTE_COMMAND: {
              concord::messages::ClientsAddRemoveExecuteCommand cmd;
              concord::messages::deserialize(data_buf, cmd);
              creply.response = cmd;
              break;
            }
            case kvbc::keyTypes::CLIENT_COMMAND_TYPES::CLIENT_SCALING_COMMAND_STATUS: {
              concord::messages::ClientsAddRemoveUpdateCommand cmd;
              concord::messages::deserialize(data_buf, cmd);
              creply.response = cmd;
              break;
            }
            default:
              break;
          }
          creply.block_id = arg.block_id;
        },
        *res);
  }
  return creply;
}
bool KvbcClientReconfigurationHandler::handle(const concord::messages::ClientReconfigurationStateRequest& command,
                                              uint64_t bft_seq_num,
                                              uint32_t sender_id,
                                              const std::optional<bftEngine::Timestamp>&,
                                              concord::messages::ReconfigurationResponse& rres) {
  concord::messages::ClientReconfigurationStateReply rep;
  for (uint8_t i = kvbc::keyTypes::CLIENT_COMMAND_TYPES::start_ + 1; i < kvbc::keyTypes::CLIENT_COMMAND_TYPES::end_;
       i++) {
    auto csrep = buildClientStateReply(static_cast<keyTypes::CLIENT_COMMAND_TYPES>(i), sender_id);
    if (csrep.block_id == 0) continue;
    rep.states.push_back(csrep);
  }
  concord::messages::serialize(rres.additional_data, rep);
  return true;
}

bool KvbcClientReconfigurationHandler::handle(const concord::messages::ClientExchangePublicKey& command,
                                              uint64_t bft_seq_num,
                                              uint32_t sender_id,
                                              const std::optional<bftEngine::Timestamp>& timestamp,
                                              concord::messages::ReconfigurationResponse&) {
  std::vector<uint8_t> serialized_command;
  concord::messages::serialize(serialized_command, command);
  auto blockId = persistReconfigurationBlock(
      serialized_command,
      bft_seq_num,
      timestamp,
      std::string{kvbc::keyTypes::reconfiguration_client_data_prefix,
                  static_cast<char>(kvbc::keyTypes::CLIENT_COMMAND_TYPES::PUBLIC_KEY_EXCHANGE)} +
          std::to_string(sender_id),
      false);
  LOG_INFO(getLogger(), "block id: " << blockId);
  return true;
}

bool KvbcClientReconfigurationHandler::handle(const concord::messages::ClientsAddRemoveUpdateCommand& command,
                                              uint64_t bft_seq_num,
                                              uint32_t sender_id,
                                              const std::optional<bftEngine::Timestamp>& timestamp,
                                              concord::messages::ReconfigurationResponse&) {
  std::vector<uint8_t> serialized_command;
  concord::messages::serialize(serialized_command, command);
  auto blockId = persistReconfigurationBlock(
      serialized_command,
      bft_seq_num,
      timestamp,
      std::string{kvbc::keyTypes::reconfiguration_client_data_prefix,
                  static_cast<char>(kvbc::keyTypes::CLIENT_COMMAND_TYPES::CLIENT_SCALING_COMMAND_STATUS)} +
          std::to_string(sender_id),
      false);
  LOG_INFO(getLogger(), "block id: " << blockId);
  return true;
}

bool ReconfigurationHandler::handle(const concord::messages::ClientsAddRemoveStatusCommand&,
                                    uint64_t,
                                    uint32_t,
                                    const std::optional<bftEngine::Timestamp>& timestamp,
                                    concord::messages::ReconfigurationResponse& rres) {
  concord::messages::ClientsAddRemoveStatusResponse stats;
  for (const auto& gr : bftEngine::ReplicaConfig::instance().clientGroups) {
    for (auto cid : gr.second) {
      std::string key =
          std::string{kvbc::keyTypes::reconfiguration_client_data_prefix,
                      static_cast<char>(kvbc::keyTypes::CLIENT_COMMAND_TYPES::CLIENT_SCALING_COMMAND_STATUS)} +
          std::to_string(cid);
      auto res = ro_storage_.getLatest(kvbc::kConcordInternalCategoryId, key);
      if (res.has_value()) {
        auto strval = std::visit([](auto&& arg) { return arg.data; }, *res);
        concord::messages::ClientsAddRemoveUpdateCommand cmd;
        std::vector<uint8_t> bytesval(strval.begin(), strval.end());
        concord::messages::deserialize(bytesval, cmd);

        LOG_INFO(getLogger(), "found scaling status for client" << KVLOG(cid, cmd.config_descriptor));
        stats.clients_status.push_back(std::make_pair(cid, cmd.config_descriptor));
      }
    }
  }
  rres.response = stats;
  return true;
}

bool ReconfigurationHandler::handle(const concord::messages::ClientKeyExchangeStatus&,
                                    uint64_t,
                                    uint32_t,
                                    const std::optional<bftEngine::Timestamp>& timestamp,
                                    concord::messages::ReconfigurationResponse& rres) {
  concord::messages::ClientKeyExchangeStatusResponse stats;
  for (const auto& gr : bftEngine::ReplicaConfig::instance().clientGroups) {
    for (auto cid : gr.second) {
      std::string key = std::string{kvbc::keyTypes::reconfiguration_client_data_prefix,
                                    static_cast<char>(kvbc::keyTypes::CLIENT_COMMAND_TYPES::PUBLIC_KEY_EXCHANGE)} +
                        std::to_string(cid);
      auto res = ro_storage_.getLatest(kvbc::kConcordInternalCategoryId, key);
      if (res.has_value()) {
        auto strval = std::visit([](auto&& arg) { return arg.data; }, *res);
        concord::messages::ClientExchangePublicKey cmd;
        std::vector<uint8_t> bytesval(strval.begin(), strval.end());
        concord::messages::deserialize(bytesval, cmd);

        LOG_INFO(getLogger(), "found public key exchange status for client" << KVLOG(cid));
        stats.clients_keys.push_back(std::make_pair(cid, cmd));
      }
    }
  }
  rres.response = stats;
  return true;
}

bool ReconfigurationHandler::handle(const concord::messages::WedgeCommand& command,
                                    uint64_t bft_seq_num,
                                    uint32_t,
                                    const std::optional<bftEngine::Timestamp>& timestamp,
                                    concord::messages::ReconfigurationResponse&) {
  std::vector<uint8_t> serialized_command;
  concord::messages::serialize(serialized_command, command);
  auto blockId = persistReconfigurationBlock(
      serialized_command, bft_seq_num, timestamp, std::string{kvbc::keyTypes::reconfiguration_wedge_key}, false);
  LOG_INFO(getLogger(), "WedgeCommand block is " << blockId);
  return true;
}

bool ReconfigurationHandler::handle(const concord::messages::DownloadCommand& command,
                                    uint64_t bft_seq_num,
                                    uint32_t,
                                    const std::optional<bftEngine::Timestamp>& timestamp,
                                    concord::messages::ReconfigurationResponse&) {
  std::vector<uint8_t> serialized_command;
  concord::messages::serialize(serialized_command, command);
  auto blockId = persistReconfigurationBlock(
      serialized_command, bft_seq_num, timestamp, std::string{kvbc::keyTypes::reconfiguration_download_key}, false);
  LOG_INFO(getLogger(), "DownloadCommand command block is " << blockId);
  return true;
}

bool ReconfigurationHandler::handle(const concord::messages::InstallCommand& command,
                                    uint64_t bft_seq_num,
                                    uint32_t,
                                    const std::optional<bftEngine::Timestamp>& timestamp,
                                    concord::messages::ReconfigurationResponse&) {
  std::vector<uint8_t> serialized_command;
  concord::messages::serialize(serialized_command, command);
  auto blockId = persistReconfigurationBlock(
      serialized_command, bft_seq_num, timestamp, std::string{kvbc::keyTypes::reconfiguration_install_key}, false);
  LOG_INFO(getLogger(), "InstallCommand command block is " << blockId);
  return true;
}

bool ReconfigurationHandler::handle(const concord::messages::KeyExchangeCommand& command,
                                    uint64_t sequence_number,
                                    uint32_t,
                                    const std::optional<bftEngine::Timestamp>& timestamp,
                                    concord::messages::ReconfigurationResponse&) {
  std::vector<uint8_t> serialized_command;
  concord::messages::serialize(serialized_command, command);
  auto blockId = persistReconfigurationBlock(
      serialized_command, sequence_number, timestamp, std::string{kvbc::keyTypes::reconfiguration_key_exchange}, false);
  LOG_INFO(getLogger(), "KeyExchangeCommand command block is " << blockId);
  return true;
}

bool ReconfigurationHandler::handle(const concord::messages::AddRemoveCommand& command,
                                    uint64_t sequence_number,
                                    uint32_t,
                                    const std::optional<bftEngine::Timestamp>& timestamp,
                                    concord::messages::ReconfigurationResponse&) {
  std::vector<uint8_t> serialized_command;
  concord::messages::serialize(serialized_command, command);
  auto blockId = persistReconfigurationBlock(
      serialized_command, sequence_number, timestamp, std::string{kvbc::keyTypes::reconfiguration_add_remove}, false);
  LOG_INFO(getLogger(), "AddRemoveCommand command block is " << blockId);
  return true;
}

bool ReconfigurationHandler::handle(const concord::messages::AddRemoveWithWedgeCommand& command,
                                    uint64_t sequence_number,
                                    uint32_t,
                                    const std::optional<bftEngine::Timestamp>& timestamp,
                                    concord::messages::ReconfigurationResponse&) {
  std::vector<uint8_t> serialized_command;
  concord::messages::serialize(serialized_command, command);
  concord::kvbc::categorization::VersionedUpdates ver_updates;
  ver_updates.addUpdate(std::string{kvbc::keyTypes::reconfiguration_add_remove, 0x1},
                        std::string(serialized_command.begin(), serialized_command.end()));
  auto epoch = bftEngine::EpochManager::instance().getSelfEpochNumber();
  ver_updates.addUpdate(std::string{keyTypes::reconfiguration_epoch_key}, concordUtils::toBigEndianStringBuffer(epoch));
  auto blockId = persistReconfigurationBlock(ver_updates, sequence_number, timestamp, true);
  LOG_INFO(getLogger(), "AddRemove configuration command block is " << blockId);
  // update reserved pages for RO replica
  auto epochNum = bftEngine::EpochManager::instance().getSelfEpochNumber();
  auto wedgePoint = (sequence_number + 2 * checkpointWindowSize);
  wedgePoint = wedgePoint - (wedgePoint % checkpointWindowSize);
  concord::messages::ReconfigurationRequest rreqWithoutSignature;
  rreqWithoutSignature.command = command;
  bftEngine::ReconfigurationCmd::instance().saveReconfigurationCmdToResPages(
      rreqWithoutSignature,
      std::string{kvbc::keyTypes::reconfiguration_add_remove, 0x1},
      blockId,
      wedgePoint,
      epochNum);
  return true;
}

bool ReconfigurationHandler::handle(const concord::messages::RestartCommand& command,
                                    uint64_t bft_seq_num,
                                    uint32_t,
                                    const std::optional<bftEngine::Timestamp>& timestamp,
                                    concord::messages::ReconfigurationResponse&) {
  std::vector<uint8_t> serialized_command;
  concord::messages::serialize(serialized_command, command);
  auto blockId = persistReconfigurationBlock(
      serialized_command, bft_seq_num, timestamp, std::string{kvbc::keyTypes::reconfiguration_restart_key}, true);
  LOG_INFO(getLogger(), "RestartCommand block is " << blockId);
  return true;
}

bool ReconfigurationHandler::handle(const concord::messages::AddRemoveStatus& command,
                                    uint64_t sequence_number,
                                    uint32_t,
                                    const std::optional<bftEngine::Timestamp>&,
                                    concord::messages::ReconfigurationResponse& response) {
  auto res =
      ro_storage_.getLatest(kvbc::kConcordInternalCategoryId, std::string{kvbc::keyTypes::reconfiguration_add_remove});
  if (res.has_value()) {
    auto strval = std::visit([](auto&& arg) { return arg.data; }, *res);
    concord::messages::AddRemoveCommand cmd;
    std::vector<uint8_t> bytesval(strval.begin(), strval.end());
    concord::messages::deserialize(bytesval, cmd);
    concord::messages::AddRemoveStatusResponse addRemoveResponse;
    addRemoveResponse.reconfiguration = cmd.reconfiguration;
    LOG_INFO(getLogger(), "AddRemoveCommand response: " << addRemoveResponse.reconfiguration);
    response.response = std::move(addRemoveResponse);
  } else {
    concord::messages::ReconfigurationErrorMsg error_msg;
    error_msg.error_msg = "key_not_found";
    response.response = std::move(error_msg);
    LOG_INFO(getLogger(), "AddRemoveCommand key not found");
    return false;
  }
  return true;
}

bool ReconfigurationHandler::handle(const concord::messages::AddRemoveWithWedgeStatus& command,
                                    uint64_t sequence_number,
                                    uint32_t,
                                    const std::optional<bftEngine::Timestamp>&,
                                    concord::messages::ReconfigurationResponse& response) {
  auto res = ro_storage_.getLatest(kvbc::kConcordInternalCategoryId,
                                   std::string{kvbc::keyTypes::reconfiguration_add_remove, 0x1});
  if (res.has_value()) {
    auto strval = std::visit([](auto&& arg) { return arg.data; }, *res);
    concord::messages::AddRemoveWithWedgeCommand cmd;
    std::vector<uint8_t> bytesval(strval.begin(), strval.end());
    concord::messages::deserialize(bytesval, cmd);
    concord::messages::AddRemoveWithWedgeStatusResponse addRemoveResponse;
    if (std::holds_alternative<concord::messages::AddRemoveWithWedgeStatusResponse>(response.response)) {
      addRemoveResponse = std::get<concord::messages::AddRemoveWithWedgeStatusResponse>(response.response);
    }
    addRemoveResponse.config_descriptor = cmd.config_descriptor;
    addRemoveResponse.restart_flag = cmd.restart;
    addRemoveResponse.bft_flag = cmd.bft_support;
    LOG_INFO(getLogger(), "AddRemoveWithWedgeCommand response: " << addRemoveResponse.config_descriptor);
    response.response = std::move(addRemoveResponse);
  } else {
    concord::messages::ReconfigurationErrorMsg error_msg;
    error_msg.error_msg = "key_not_found";
    response.response = std::move(error_msg);
    LOG_INFO(getLogger(), "AddRemoveWithWedgeCommand key not found");
    return false;
  }
  return true;
}

bool ReconfigurationHandler::handle(const concord::messages::PruneRequest& command,
                                    uint64_t sequence_number,
                                    uint32_t,
                                    const std::optional<bftEngine::Timestamp>& timestamp,
                                    concord::messages::ReconfigurationResponse&) {
  std::vector<uint8_t> serialized_command;
  concord::messages::serialize(serialized_command, command);
  auto blockId = persistReconfigurationBlock(serialized_command,
                                             sequence_number,
                                             timestamp,
                                             std::string{kvbc::keyTypes::reconfiguration_pruning_key, 0x1},
                                             false);
  LOG_INFO(getLogger(), "PruneRequest configuration command block is " << blockId);
  return true;
}

bool ReconfigurationHandler::handle(const concord::messages::ClientKeyExchangeCommand& command,
                                    uint64_t sequence_number,
                                    uint32_t,
                                    const std::optional<bftEngine::Timestamp>& timestamp,
                                    concord::messages::ReconfigurationResponse& response) {
  std::vector<uint32_t> target_clients;
  for (auto& cid : command.target_clients) {
    target_clients.push_back(cid);
  }
  if (target_clients.empty()) {
    LOG_INFO(getLogger(), "exchange client keys for all clients");
    // We don't want to assume anything about the CRE client id. Hence, we write the update to all clients.
    // However, only the CRE client will be able to execute the requests.
    for (const auto& cg : bftEngine::ReplicaConfig::instance().clientGroups) {
      for (auto cid : cg.second) {
        target_clients.push_back(cid);
      }
    }
  }
  std::ostringstream oss;
  std::copy(target_clients.begin(), target_clients.end(), std::ostream_iterator<std::uint64_t>(oss, " "));
  std::vector<uint8_t> serialized_command;
  concord::messages::serialize(serialized_command, command);
  auto key_prefix = std::string{kvbc::keyTypes::reconfiguration_client_data_prefix,
                                static_cast<char>(kvbc::keyTypes::CLIENT_COMMAND_TYPES::CLIENT_KEY_EXCHANGE_COMMAND)};
  concord::kvbc::categorization::VersionedUpdates ver_updates;
  concord::messages::ClientKeyExchangeCommandResponse ckecr;
  for (auto clientid : target_clients) {
    ver_updates.addUpdate(key_prefix + std::to_string(clientid),
                          std::string(serialized_command.begin(), serialized_command.end()));
  }
  ckecr.block_id = persistReconfigurationBlock(ver_updates, sequence_number, timestamp, false);
  LOG_INFO(getLogger(), "target clients: [" << oss.str() << "] block: " << ckecr.block_id);
  response.response = ckecr;
  return true;
}

bool ReconfigurationHandler::handle(const concord::messages::ClientsAddRemoveCommand& command,
                                    uint64_t sequence_number,
                                    uint32_t sender_id,
                                    const std::optional<bftEngine::Timestamp>& timestamp,
                                    concord::messages::ReconfigurationResponse& response) {
  std::vector<uint32_t> target_clients;
<<<<<<< HEAD
  // ClientsAddRemoveCommand has optional list of <clientId, token>, we write update config descriptor and
  // and token Id relevant to the client id
  std::map<uint64_t, std::string> token;
  for (const auto& t : command.token) token.insert(t);

  for (const auto& cg : txKeysClientGroups_) {
    for (auto cid : cg) {
=======
  // We don't want to assume anything about the CRE client id. Hence, we write the update to all clients.
  // However, only the CRE client will be able to execute the requests.
  for (const auto& cg : bftEngine::ReplicaConfig::instance().clientGroups) {
    for (auto cid : cg.second) {
>>>>>>> 967f9204
      target_clients.push_back(cid);
    }
  }
  std::vector<uint8_t> serialized_command;
  concord::messages::serialize(serialized_command, command);
  auto key_prefix = std::string{kvbc::keyTypes::reconfiguration_client_data_prefix,
                                static_cast<char>(kvbc::keyTypes::CLIENT_COMMAND_TYPES::CLIENT_SCALING_COMMAND)};
  auto execute_key_prefix =
      std::string{kvbc::keyTypes::reconfiguration_client_data_prefix,
                  static_cast<char>(kvbc::keyTypes::CLIENT_COMMAND_TYPES::CLIENT_SCALING_EXECUTE_COMMAND)};
  concord::kvbc::categorization::VersionedUpdates ver_updates;
  ver_updates.addUpdate(std::move(key_prefix), std::string(serialized_command.begin(), serialized_command.end()));
  for (auto clientid : target_clients) {
    concord::messages::ClientsAddRemoveExecuteCommand cmd;
    cmd.config_descriptor = command.config_descriptor;
    if (token.find(clientid) != token.end()) cmd.token = token[clientid];
    cmd.restart = command.restart;
    std::vector<uint8_t> serialized_cmd_data;
    concord::messages::serialize(serialized_cmd_data, cmd);
    // CRE will get this command and execute it
    ver_updates.addUpdate(execute_key_prefix + std::to_string(clientid),
                          std::string(serialized_cmd_data.begin(), serialized_cmd_data.end()));
  }
  auto block_id = persistReconfigurationBlock(ver_updates, sequence_number, timestamp, false);
  LOG_INFO(getLogger(), "ClientsAddRemoveCommand block_id is: " << block_id);
  return true;
}

bool ReconfigurationHandler::handle(const messages::UnwedgeCommand& cmd,
                                    uint64_t bft_seq_num,
                                    uint32_t,
                                    const std::optional<bftEngine::Timestamp>& timestamp,
                                    concord::messages::ReconfigurationResponse&) {
  if (!bftEngine::ControlStateManager::instance().getCheckpointToStopAt().has_value()) {
    LOG_INFO(getLogger(), "replica is already unwedge");
    return true;
  }
  LOG_INFO(getLogger(), "Unwedge command started " << KVLOG(cmd.bft_support));
  auto curr_epoch = bftEngine::EpochManager::instance().getSelfEpochNumber();
  auto quorum_size = bftEngine::ReplicaConfig::instance().numReplicas;
  if (cmd.bft_support)
    quorum_size = 2 * bftEngine::ReplicaConfig::instance().fVal + bftEngine::ReplicaConfig::instance().cVal + 1;
  uint32_t valid_sigs{0};
  for (auto const& [id, unwedge_stat] : cmd.unwedges) {
    if (unwedge_stat.curr_epoch < curr_epoch) continue;
    std::string sig_data = std::to_string(id) + std::to_string(unwedge_stat.curr_epoch);
    auto& sig = unwedge_stat.signature;
    std::string signature(sig.begin(), sig.end());
    bool valid = bftEngine::impl::SigManager::instance()->verifySig(
        id, sig_data.c_str(), sig_data.size(), signature.data(), signature.size());
    if (valid) valid_sigs++;
  }
  LOG_INFO(getLogger(), "verified " << valid_sigs << " unwedge signatures, required quorum is " << quorum_size);
  bool can_unwedge = (valid_sigs >= quorum_size);
  if (can_unwedge) {
    if (!cmd.restart) {
      persistNewEpochBlock(bft_seq_num, timestamp);
      bftEngine::ControlStateManager::instance().setStopAtNextCheckpoint(0);
      bftEngine::IControlHandler::instance()->resetState();
      LOG_INFO(getLogger(), "Unwedge command completed successfully");
    } else {
      bftEngine::EpochManager::instance().setNewEpochFlag(true);
      bftEngine::ControlStateManager::instance().restart();
    }
  }
  return can_unwedge;
}

bool ReconfigurationHandler::handle(const messages::UnwedgeStatusRequest& req,
                                    uint64_t,
                                    uint32_t,
                                    const std::optional<bftEngine::Timestamp>&,
                                    concord::messages::ReconfigurationResponse& rres) {
  concord::messages::UnwedgeStatusResponse response;
  response.replica_id = bftEngine::ReplicaConfig::instance().replicaId;
  if (bftEngine::ControlStateManager::instance().getCheckpointToStopAt().has_value()) {
    if ((!req.bft_support && !bftEngine::IControlHandler::instance()->isOnNOutOfNCheckpoint()) ||
        (req.bft_support && !bftEngine::IControlHandler::instance()->isOnStableCheckpoint())) {
      response.can_unwedge = false;
      response.reason = "replica is not at wedge point";
      rres.response = response;
      return true;
    }
  }
  auto curr_epoch = bftEngine::EpochManager::instance().getSelfEpochNumber();
  std::string sig_data =
      std::to_string(bftEngine::ReplicaConfig::instance().getreplicaId()) + std::to_string(curr_epoch);
  auto sig_manager = bftEngine::impl::SigManager::instance();
  std::string sig(sig_manager->getMySigLength(), '\0');
  sig_manager->sign(sig_data.c_str(), sig_data.size(), sig.data(), sig.size());
  response.can_unwedge = true;
  response.curr_epoch = curr_epoch;
  response.signature = std::vector<uint8_t>(sig.begin(), sig.end());
  LOG_INFO(getLogger(), "Replica is ready to unwedge " << KVLOG(curr_epoch));
  rres.response = response;
  return true;
}

bool InternalKvReconfigurationHandler::verifySignature(uint32_t sender_id,
                                                       const std::string& data,
                                                       const std::string& signature) const {
  if (sender_id >= bftEngine::ReplicaConfig::instance().numReplicas) return false;
  return bftEngine::impl::SigManager::instance()->verifySig(
      sender_id, data.data(), data.size(), signature.data(), signature.size());
}

bool InternalKvReconfigurationHandler::handle(const concord::messages::WedgeCommand& command,
                                              uint64_t bft_seq_num,
                                              uint32_t,
                                              const std::optional<bftEngine::Timestamp>& timestamp,
                                              concord::messages::ReconfigurationResponse&) {
  std::vector<uint8_t> serialized_command;
  concord::messages::serialize(serialized_command, command);
  if (command.noop) {
    auto seq_num_to_stop_at = bftEngine::ControlStateManager::instance().getCheckpointToStopAt();
    if (!seq_num_to_stop_at.has_value() || bft_seq_num > seq_num_to_stop_at) {
      LOG_ERROR(getLogger(), "Invalid noop wedge command, it won't be writen to the blockchain");
      return false;
    }
    auto blockId = persistReconfigurationBlock(
        serialized_command, bft_seq_num, timestamp, std::string{kvbc::keyTypes::reconfiguration_wedge_key, 0x1}, false);
    LOG_INFO(getLogger(), "received noop command, a new block will be written" << KVLOG(bft_seq_num, blockId));
    return true;
  }
  return false;
}

bool InternalPostKvReconfigurationHandler::handle(const concord::messages::ClientExchangePublicKey& command,
                                                  uint64_t sequence_number,
                                                  uint32_t sender_id,
                                                  const std::optional<bftEngine::Timestamp>& timestamp,
                                                  concord::messages::ReconfigurationResponse& response) {
  concord::kvbc::categorization::VersionedUpdates ver_updates;
  auto updated_client_keys = SigManager::instance()->getClientsPublicKeys();

  ver_updates.addUpdate(std::string(1, concord::kvbc::kClientsPublicKeys), std::string(updated_client_keys));
  auto id = persistReconfigurationBlock(ver_updates, sequence_number, timestamp, false);
  LOG_INFO(getLogger(),
           "Writing client keys to block [" << id << "] after key exchange, keys "
                                            << std::hash<std::string>{}(updated_client_keys));
  if (!bftEngine::ReplicaConfig::instance().saveClinetKeyFile) return true;
  // Now that keys have exchanged, lets persist the new key in the file system
  uint32_t group_id = 0;
  for (const auto& [id, cgr] : bftEngine::ReplicaConfig::instance().clientGroups) {
    if (std::find(cgr.begin(), cgr.end(), sender_id) != cgr.end()) {
      group_id = id;
      break;
    }
  }
  std::string path = bftEngine::ReplicaConfig::instance().clientsKeysPrefix + "/" + std::to_string(group_id) +
                     "/transaction_signing_pub.pem";
  auto pem_key = concord::util::crypto::Crypto::instance().RsaHexToPem(std::make_pair("", command.pub_key));
  concord::secretsmanager::SecretsManagerPlain sm;
  sm.encryptFile(path, pem_key.second);
  LOG_INFO(getLogger(), KVLOG(path, pem_key.second, sender_id));
  return true;
}

}  // namespace concord::kvbc::reconfiguration<|MERGE_RESOLUTION|>--- conflicted
+++ resolved
@@ -466,20 +466,13 @@
                                     const std::optional<bftEngine::Timestamp>& timestamp,
                                     concord::messages::ReconfigurationResponse& response) {
   std::vector<uint32_t> target_clients;
-<<<<<<< HEAD
   // ClientsAddRemoveCommand has optional list of <clientId, token>, we write update config descriptor and
   // and token Id relevant to the client id
   std::map<uint64_t, std::string> token;
   for (const auto& t : command.token) token.insert(t);
 
-  for (const auto& cg : txKeysClientGroups_) {
-    for (auto cid : cg) {
-=======
-  // We don't want to assume anything about the CRE client id. Hence, we write the update to all clients.
-  // However, only the CRE client will be able to execute the requests.
   for (const auto& cg : bftEngine::ReplicaConfig::instance().clientGroups) {
     for (auto cid : cg.second) {
->>>>>>> 967f9204
       target_clients.push_back(cid);
     }
   }
